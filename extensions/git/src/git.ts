/*---------------------------------------------------------------------------------------------
 *  Copyright (c) Microsoft Corporation. All rights reserved.
 *  Licensed under the MIT License. See License.txt in the project root for license information.
 *--------------------------------------------------------------------------------------------*/

import * as fs from 'fs';
import * as path from 'path';
import * as os from 'os';
import * as cp from 'child_process';
import * as which from 'which';
import { EventEmitter } from 'events';
import iconv = require('iconv-lite');
import * as filetype from 'file-type';
import { assign, groupBy, denodeify, IDisposable, toDisposable, dispose, mkdirp, readBytes, detectUnicodeEncoding, Encoding, onceEvent, splitInChunks, Limiter } from './util';
import { CancellationToken } from 'vscode';
import { URI } from 'vscode-uri';
import { detectEncoding } from './encoding';
import { Ref, RefType, Branch, Remote, GitErrorCodes, LogOptions, Change, Status } from './api/git';

// https://github.com/microsoft/vscode/issues/65693
const MAX_CLI_LENGTH = 30000;

const readfile = denodeify<string, string | null, string>(fs.readFile);

export interface IGit {
	path: string;
	version: string;
}

export interface IFileStatus {
	x: string;
	y: string;
	path: string;
	rename?: string;
}

export interface Stash {
	index: number;
	description: string;
}

interface MutableRemote extends Remote {
	fetchUrl?: string;
	pushUrl?: string;
	isReadOnly: boolean;
}

function parseVersion(raw: string): string {
	return raw.replace(/^git version /, '');
}

function findSpecificGit(path: string, onLookup: (path: string) => void): Promise<IGit> {
	return new Promise<IGit>((c, e) => {
		onLookup(path);

		const buffers: Buffer[] = [];
		const child = cp.spawn(path, ['--version']);
		child.stdout.on('data', (b: Buffer) => buffers.push(b));
		child.on('error', cpErrorHandler(e));
		child.on('exit', code => code ? e(new Error('Not found')) : c({ path, version: parseVersion(Buffer.concat(buffers).toString('utf8').trim()) }));
	});
}

function findGitDarwin(onLookup: (path: string) => void): Promise<IGit> {
	return new Promise<IGit>((c, e) => {
		cp.exec('which git', (err, gitPathBuffer) => {
			if (err) {
				return e('git not found');
			}

			const path = gitPathBuffer.toString().replace(/^\s+|\s+$/g, '');

			function getVersion(path: string) {
				onLookup(path);

				// make sure git executes
				cp.exec('git --version', (err, stdout) => {

					if (err) {
						return e('git not found');
					}

					return c({ path, version: parseVersion(stdout.trim()) });
				});
			}

			if (path !== '/usr/bin/git') {
				return getVersion(path);
			}

			// must check if XCode is installed
			cp.exec('xcode-select -p', (err: any) => {
				if (err && err.code === 2) {
					// git is not installed, and launching /usr/bin/git
					// will prompt the user to install it

					return e('git not found');
				}

				getVersion(path);
			});
		});
	});
}

function findSystemGitWin32(base: string, onLookup: (path: string) => void): Promise<IGit> {
	if (!base) {
		return Promise.reject<IGit>('Not found');
	}

	return findSpecificGit(path.join(base, 'Git', 'cmd', 'git.exe'), onLookup);
}

function findGitWin32InPath(onLookup: (path: string) => void): Promise<IGit> {
	const whichPromise = new Promise<string>((c, e) => which('git.exe', (err, path) => err ? e(err) : c(path)));
	return whichPromise.then(path => findSpecificGit(path, onLookup));
}

function findGitWin32(onLookup: (path: string) => void): Promise<IGit> {
	return findSystemGitWin32(process.env['ProgramW6432'] as string, onLookup)
		.then(undefined, () => findSystemGitWin32(process.env['ProgramFiles(x86)'] as string, onLookup))
		.then(undefined, () => findSystemGitWin32(process.env['ProgramFiles'] as string, onLookup))
		.then(undefined, () => findSystemGitWin32(path.join(process.env['LocalAppData'] as string, 'Programs'), onLookup))
		.then(undefined, () => findGitWin32InPath(onLookup));
}

export function findGit(hint: string | undefined, onLookup: (path: string) => void): Promise<IGit> {
	const first = hint ? findSpecificGit(hint, onLookup) : Promise.reject<IGit>(null);

	return first
		.then(undefined, () => {
			switch (process.platform) {
				case 'darwin': return findGitDarwin(onLookup);
				case 'win32': return findGitWin32(onLookup);
				default: return findSpecificGit('git', onLookup);
			}
		})
		.then(null, () => Promise.reject(new Error('Git installation not found.')));
}

export interface IExecutionResult<T extends string | Buffer> {
	exitCode: number;
	stdout: T;
	stderr: string;
}

function cpErrorHandler(cb: (reason?: any) => void): (reason?: any) => void {
	return err => {
		if (/ENOENT/.test(err.message)) {
			err = new GitError({
				error: err,
				message: 'Failed to execute git (ENOENT)',
				gitErrorCode: GitErrorCodes.NotAGitRepository
			});
		}

		cb(err);
	};
}

export interface SpawnOptions extends cp.SpawnOptions {
	input?: string;
	encoding?: string;
	log?: boolean;
	cancellationToken?: CancellationToken;
}

async function exec(child: cp.ChildProcess, cancellationToken?: CancellationToken): Promise<IExecutionResult<Buffer>> {
	if (!child.stdout || !child.stderr) {
		throw new GitError({ message: 'Failed to get stdout or stderr from git process.' });
	}

	if (cancellationToken && cancellationToken.isCancellationRequested) {
		throw new GitError({ message: 'Cancelled' });
	}

	const disposables: IDisposable[] = [];

	const once = (ee: NodeJS.EventEmitter, name: string, fn: (...args: any[]) => void) => {
		ee.once(name, fn);
		disposables.push(toDisposable(() => ee.removeListener(name, fn)));
	};

	const on = (ee: NodeJS.EventEmitter, name: string, fn: (...args: any[]) => void) => {
		ee.on(name, fn);
		disposables.push(toDisposable(() => ee.removeListener(name, fn)));
	};

	let result = Promise.all<any>([
		new Promise<number>((c, e) => {
			once(child, 'error', cpErrorHandler(e));
			once(child, 'exit', c);
		}),
		new Promise<Buffer>(c => {
			const buffers: Buffer[] = [];
			on(child.stdout, 'data', (b: Buffer) => buffers.push(b));
			once(child.stdout, 'close', () => c(Buffer.concat(buffers)));
		}),
		new Promise<string>(c => {
			const buffers: Buffer[] = [];
			on(child.stderr, 'data', (b: Buffer) => buffers.push(b));
			once(child.stderr, 'close', () => c(Buffer.concat(buffers).toString('utf8')));
		})
	]) as Promise<[number, Buffer, string]>;

	if (cancellationToken) {
		const cancellationPromise = new Promise<[number, Buffer, string]>((_, e) => {
			onceEvent(cancellationToken.onCancellationRequested)(() => {
				try {
					child.kill();
				} catch (err) {
					// noop
				}

				e(new GitError({ message: 'Cancelled' }));
			});
		});

		result = Promise.race([result, cancellationPromise]);
	}

	try {
		const [exitCode, stdout, stderr] = await result;
		return { exitCode, stdout, stderr };
	} finally {
		dispose(disposables);
	}
}

export interface IGitErrorData {
	error?: Error;
	message?: string;
	stdout?: string;
	stderr?: string;
	exitCode?: number;
	gitErrorCode?: string;
	gitCommand?: string;
}

export class GitError {

	error?: Error;
	message: string;
	stdout?: string;
	stderr?: string;
	exitCode?: number;
	gitErrorCode?: string;
	gitCommand?: string;

	constructor(data: IGitErrorData) {
		if (data.error) {
			this.error = data.error;
			this.message = data.error.message;
		} else {
			this.error = undefined;
			this.message = '';
		}

		this.message = this.message || data.message || 'Git error';
		this.stdout = data.stdout;
		this.stderr = data.stderr;
		this.exitCode = data.exitCode;
		this.gitErrorCode = data.gitErrorCode;
		this.gitCommand = data.gitCommand;
	}

	toString(): string {
		let result = this.message + ' ' + JSON.stringify({
			exitCode: this.exitCode,
			gitErrorCode: this.gitErrorCode,
			gitCommand: this.gitCommand,
			stdout: this.stdout,
			stderr: this.stderr
		}, null, 2);

		if (this.error) {
			result += (<any>this.error).stack;
		}

		return result;
	}
}

export interface IGitOptions {
	gitPath: string;
	version: string;
	env?: any;
}

function getGitErrorCode(stderr: string): string | undefined {
	if (/Another git process seems to be running in this repository|If no other git process is currently running/.test(stderr)) {
		return GitErrorCodes.RepositoryIsLocked;
	} else if (/Authentication failed/.test(stderr)) {
		return GitErrorCodes.AuthenticationFailed;
	} else if (/Not a git repository/i.test(stderr)) {
		return GitErrorCodes.NotAGitRepository;
	} else if (/bad config file/.test(stderr)) {
		return GitErrorCodes.BadConfigFile;
	} else if (/cannot make pipe for command substitution|cannot create standard input pipe/.test(stderr)) {
		return GitErrorCodes.CantCreatePipe;
	} else if (/Repository not found/.test(stderr)) {
		return GitErrorCodes.RepositoryNotFound;
	} else if (/unable to access/.test(stderr)) {
		return GitErrorCodes.CantAccessRemote;
	} else if (/branch '.+' is not fully merged/.test(stderr)) {
		return GitErrorCodes.BranchNotFullyMerged;
	} else if (/Couldn\'t find remote ref/.test(stderr)) {
		return GitErrorCodes.NoRemoteReference;
	} else if (/A branch named '.+' already exists/.test(stderr)) {
		return GitErrorCodes.BranchAlreadyExists;
	} else if (/'.+' is not a valid branch name/.test(stderr)) {
		return GitErrorCodes.InvalidBranchName;
	} else if (/Please,? commit your changes or stash them/.test(stderr)) {
		return GitErrorCodes.DirtyWorkTree;
	}

	return undefined;
}

const COMMIT_FORMAT = '%H\n%ae\n%P\n%B';

export class Git {

	readonly path: string;
	private env: any;

	private _onOutput = new EventEmitter();
	get onOutput(): EventEmitter { return this._onOutput; }

	constructor(options: IGitOptions) {
		this.path = options.gitPath;
		this.env = options.env || {};
	}

	open(repository: string, dotGit: string): Repository {
		return new Repository(this, repository, dotGit);
	}

	async init(repository: string): Promise<void> {
		await this.exec(repository, ['init']);
		return;
	}

	async clone(url: string, parentPath: string, cancellationToken?: CancellationToken): Promise<string> {
		let baseFolderName = decodeURI(url).replace(/[\/]+$/, '').replace(/^.*[\/\\]/, '').replace(/\.git$/, '') || 'repository';
		let folderName = baseFolderName;
		let folderPath = path.join(parentPath, folderName);
		let count = 1;

		while (count < 20 && await new Promise(c => fs.exists(folderPath, c))) {
			folderName = `${baseFolderName}-${count++}`;
			folderPath = path.join(parentPath, folderName);
		}

		await mkdirp(parentPath);

		try {
			await this.exec(parentPath, ['clone', url.includes(' ') ? encodeURI(url) : url, folderPath], { cancellationToken });
		} catch (err) {
			if (err.stderr) {
				err.stderr = err.stderr.replace(/^Cloning.+$/m, '').trim();
				err.stderr = err.stderr.replace(/^ERROR:\s+/, '').trim();
			}

			throw err;
		}

		return folderPath;
	}

	async getRepositoryRoot(repositoryPath: string): Promise<string> {
		const result = await this.exec(repositoryPath, ['rev-parse', '--show-toplevel']);
		return path.normalize(result.stdout.trim());
	}

	async getRepositoryDotGit(repositoryPath: string): Promise<string> {
		const result = await this.exec(repositoryPath, ['rev-parse', '--git-dir']);
		let dotGitPath = result.stdout.trim();

		if (!path.isAbsolute(dotGitPath)) {
			dotGitPath = path.join(repositoryPath, dotGitPath);
		}

		return path.normalize(dotGitPath);
	}

	async exec(cwd: string, args: string[], options: SpawnOptions = {}): Promise<IExecutionResult<string>> {
		options = assign({ cwd }, options || {});
		return await this._exec(args, options);
	}

	async exec2(args: string[], options: SpawnOptions = {}): Promise<IExecutionResult<string>> {
		return await this._exec(args, options);
	}

	stream(cwd: string, args: string[], options: SpawnOptions = {}): cp.ChildProcess {
		options = assign({ cwd }, options || {});
		return this.spawn(args, options);
	}

	private async _exec(args: string[], options: SpawnOptions = {}): Promise<IExecutionResult<string>> {
		const child = this.spawn(args, options);

		if (options.input) {
			child.stdin.end(options.input, 'utf8');
		}

		const bufferResult = await exec(child, options.cancellationToken);

		if (options.log !== false && bufferResult.stderr.length > 0) {
			this.log(`${bufferResult.stderr}\n`);
		}

		let encoding = options.encoding || 'utf8';
		encoding = iconv.encodingExists(encoding) ? encoding : 'utf8';

		const result: IExecutionResult<string> = {
			exitCode: bufferResult.exitCode,
			stdout: iconv.decode(bufferResult.stdout, encoding),
			stderr: bufferResult.stderr
		};

		if (bufferResult.exitCode) {
			return Promise.reject<IExecutionResult<string>>(new GitError({
				message: 'Failed to execute git',
				stdout: result.stdout,
				stderr: result.stderr,
				exitCode: result.exitCode,
				gitErrorCode: getGitErrorCode(result.stderr),
				gitCommand: args[0]
			}));
		}

		return result;
	}

	spawn(args: string[], options: SpawnOptions = {}): cp.ChildProcess {
		if (!this.path) {
			throw new Error('git could not be found in the system.');
		}

		if (!options) {
			options = {};
		}

		if (!options.stdio && !options.input) {
			options.stdio = ['ignore', null, null]; // Unless provided, ignore stdin and leave default streams for stdout and stderr
		}

		options.env = assign({}, process.env, this.env, options.env || {}, {
			VSCODE_GIT_COMMAND: args[0],
			LC_ALL: 'en_US.UTF-8',
			LANG: 'en_US.UTF-8'
		});

		if (options.log !== false) {
			this.log(`> git ${args.join(' ')}\n`);
		}

		return cp.spawn(this.path, args, options);
	}

	private log(output: string): void {
		this._onOutput.emit('log', output);
	}
}

export interface Commit {
	hash: string;
	message: string;
	parents: string[];
	authorEmail?: string | undefined;
}

export class GitStatusParser {

	private lastRaw = '';
	private result: IFileStatus[] = [];

	get status(): IFileStatus[] {
		return this.result;
	}

	update(raw: string): void {
		let i = 0;
		let nextI: number | undefined;

		raw = this.lastRaw + raw;

		while ((nextI = this.parseEntry(raw, i)) !== undefined) {
			i = nextI;
		}

		this.lastRaw = raw.substr(i);
	}

	private parseEntry(raw: string, i: number): number | undefined {
		if (i + 4 >= raw.length) {
			return;
		}

		let lastIndex: number;
		const entry: IFileStatus = {
			x: raw.charAt(i++),
			y: raw.charAt(i++),
			rename: undefined,
			path: ''
		};

		// space
		i++;

		if (entry.x === 'R' || entry.x === 'C') {
			lastIndex = raw.indexOf('\0', i);

			if (lastIndex === -1) {
				return;
			}

			entry.rename = raw.substring(i, lastIndex);
			i = lastIndex + 1;
		}

		lastIndex = raw.indexOf('\0', i);

		if (lastIndex === -1) {
			return;
		}

		entry.path = raw.substring(i, lastIndex);

		// If path ends with slash, it must be a nested git repo
		if (entry.path[entry.path.length - 1] !== '/') {
			this.result.push(entry);
		}

		return lastIndex + 1;
	}
}

export interface Submodule {
	name: string;
	path: string;
	url: string;
}

export function parseGitmodules(raw: string): Submodule[] {
	const regex = /\r?\n/g;
	let position = 0;
	let match: RegExpExecArray | null = null;

	const result: Submodule[] = [];
	let submodule: Partial<Submodule> = {};

	function parseLine(line: string): void {
		const sectionMatch = /^\s*\[submodule "([^"]+)"\]\s*$/.exec(line);

		if (sectionMatch) {
			if (submodule.name && submodule.path && submodule.url) {
				result.push(submodule as Submodule);
			}

			const name = sectionMatch[1];

			if (name) {
				submodule = { name };
				return;
			}
		}

		if (!submodule) {
			return;
		}

		const propertyMatch = /^\s*(\w+)\s+=\s+(.*)$/.exec(line);

		if (!propertyMatch) {
			return;
		}

		const [, key, value] = propertyMatch;

		switch (key) {
			case 'path': submodule.path = value; break;
			case 'url': submodule.url = value; break;
		}
	}

	while (match = regex.exec(raw)) {
		parseLine(raw.substring(position, match.index));
		position = match.index + match[0].length;
	}

	parseLine(raw.substring(position));

	if (submodule.name && submodule.path && submodule.url) {
		result.push(submodule as Submodule);
	}

	return result;
}

export function parseGitCommit(raw: string): Commit | null {
	const match = /^([0-9a-f]{40})\n(.*)\n(.*)(\n([^]*))?$/m.exec(raw.trim());
	if (!match) {
		return null;
	}

	const parents = match[3] ? match[3].split(' ') : [];
	return { hash: match[1], message: match[5], parents, authorEmail: match[2] };
}

interface LsTreeElement {
	mode: string;
	type: string;
	object: string;
	size: string;
	file: string;
}

export function parseLsTree(raw: string): LsTreeElement[] {
	return raw.split('\n')
		.filter(l => !!l)
		.map(line => /^(\S+)\s+(\S+)\s+(\S+)\s+(\S+)\s+(.*)$/.exec(line)!)
		.filter(m => !!m)
		.map(([, mode, type, object, size, file]) => ({ mode, type, object, size, file }));
}

interface LsFilesElement {
	mode: string;
	object: string;
	stage: string;
	file: string;
}

export function parseLsFiles(raw: string): LsFilesElement[] {
	return raw.split('\n')
		.filter(l => !!l)
		.map(line => /^(\S+)\s+(\S+)\s+(\S+)\s+(.*)$/.exec(line)!)
		.filter(m => !!m)
		.map(([, mode, object, stage, file]) => ({ mode, object, stage, file }));
}

export interface CommitOptions {
	all?: boolean | 'tracked';
	amend?: boolean;
	signoff?: boolean;
	signCommit?: boolean;
	empty?: boolean;
}

export interface PullOptions {
	unshallow?: boolean;
	tags?: boolean;
	readonly cancellationToken?: CancellationToken;
}

export enum ForcePushMode {
	Force,
	ForceWithLease
}

export class Repository {

	constructor(
		private _git: Git,
		private repositoryRoot: string,
		readonly dotGit: string
	) { }

	get git(): Git {
		return this._git;
	}

	get root(): string {
		return this.repositoryRoot;
	}

	// TODO@Joao: rename to exec
	async run(args: string[], options: SpawnOptions = {}): Promise<IExecutionResult<string>> {
		return await this.git.exec(this.repositoryRoot, args, options);
	}

	stream(args: string[], options: SpawnOptions = {}): cp.ChildProcess {
		return this.git.stream(this.repositoryRoot, args, options);
	}

	spawn(args: string[], options: SpawnOptions = {}): cp.ChildProcess {
		return this.git.spawn(args, options);
	}

	async config(scope: string, key: string, value: any = null, options: SpawnOptions = {}): Promise<string> {
		const args = ['config'];

		if (scope) {
			args.push('--' + scope);
		}

		args.push(key);

		if (value) {
			args.push(value);
		}

		const result = await this.run(args, options);
		return result.stdout.trim();
	}

	async getConfigs(scope: string): Promise<{ key: string; value: string; }[]> {
		const args = ['config'];

		if (scope) {
			args.push('--' + scope);
		}

		args.push('-l');

		const result = await this.run(args);
		const lines = result.stdout.trim().split(/\r|\r\n|\n/);

		return lines.map(entry => {
			const equalsIndex = entry.indexOf('=');
			return { key: entry.substr(0, equalsIndex), value: entry.substr(equalsIndex + 1) };
		});
	}

	async log(options?: LogOptions): Promise<Commit[]> {
		const maxEntries = options && typeof options.maxEntries === 'number' && options.maxEntries > 0 ? options.maxEntries : 32;
		const args = ['log', '-' + maxEntries, `--pretty=format:${COMMIT_FORMAT}%x00%x00`];
		const gitResult = await this.run(args);
		if (gitResult.exitCode) {
			// An empty repo.
			return [];
		}

		const s = gitResult.stdout;
		const result: Commit[] = [];
		let index = 0;
		while (index < s.length) {
			let nextIndex = s.indexOf('\x00\x00', index);
			if (nextIndex === -1) {
				nextIndex = s.length;
			}

			let entry = s.substr(index, nextIndex - index);
			if (entry.startsWith('\n')) {
				entry = entry.substring(1);
			}

			const commit = parseGitCommit(entry);
			if (!commit) {
				break;
			}

			result.push(commit);
			index = nextIndex + 2;
		}

		return result;
	}

	async bufferString(object: string, encoding: string = 'utf8', autoGuessEncoding = false): Promise<string> {
		const stdout = await this.buffer(object);

		if (autoGuessEncoding) {
			encoding = detectEncoding(stdout) || encoding;
		}

		encoding = iconv.encodingExists(encoding) ? encoding : 'utf8';

		return iconv.decode(stdout, encoding);
	}

	async buffer(object: string): Promise<Buffer> {
		const child = this.stream(['show', object]);

		if (!child.stdout) {
			return Promise.reject<Buffer>('Can\'t open file from git');
		}

		const { exitCode, stdout, stderr } = await exec(child);

		if (exitCode) {
			const err = new GitError({
				message: 'Could not show object.',
				exitCode
			});

			if (/exists on disk, but not in/.test(stderr)) {
				err.gitErrorCode = GitErrorCodes.WrongCase;
			}

			return Promise.reject<Buffer>(err);
		}

		return stdout;
	}

	async getObjectDetails(treeish: string, path: string): Promise<{ mode: string, object: string, size: number }> {
		if (!treeish) { // index
			const elements = await this.lsfiles(path);

			if (elements.length === 0) {
				throw new GitError({ message: 'Path not known by git', gitErrorCode: GitErrorCodes.UnknownPath });
			}

			const { mode, object } = elements[0];
			const catFile = await this.run(['cat-file', '-s', object]);
			const size = parseInt(catFile.stdout);

			return { mode, object, size };
		}

		const elements = await this.lstree(treeish, path);

		if (elements.length === 0) {
			throw new GitError({ message: 'Path not known by git', gitErrorCode: GitErrorCodes.UnknownPath });
		}

		const { mode, object, size } = elements[0];
		return { mode, object, size: parseInt(size) };
	}

	async lstree(treeish: string, path: string): Promise<LsTreeElement[]> {
		const { stdout } = await this.run(['ls-tree', '-l', treeish, '--', path]);
		return parseLsTree(stdout);
	}

	async lsfiles(path: string): Promise<LsFilesElement[]> {
		const { stdout } = await this.run(['ls-files', '--stage', '--', path]);
		return parseLsFiles(stdout);
	}

	async getGitRelativePath(ref: string, relativePath: string): Promise<string> {
		const relativePathLowercase = relativePath.toLowerCase();
		const dirname = path.posix.dirname(relativePath) + '/';
		const elements: { file: string; }[] = ref ? await this.lstree(ref, dirname) : await this.lsfiles(dirname);
		const element = elements.filter(file => file.file.toLowerCase() === relativePathLowercase)[0];

		if (!element) {
			throw new GitError({ message: 'Git relative path not found.' });
		}

		return element.file;
	}

	async detectObjectType(object: string): Promise<{ mimetype: string, encoding?: string }> {
		const child = await this.stream(['show', object]);
		const buffer = await readBytes(child.stdout, 4100);

		try {
			child.kill();
		} catch (err) {
			// noop
		}

		const encoding = detectUnicodeEncoding(buffer);
		let isText = true;

		if (encoding !== Encoding.UTF16be && encoding !== Encoding.UTF16le) {
			for (let i = 0; i < buffer.length; i++) {
				if (buffer.readInt8(i) === 0) {
					isText = false;
					break;
				}
			}
		}

		if (!isText) {
			const result = filetype(buffer);

			if (!result) {
				return { mimetype: 'application/octet-stream' };
			} else {
				return { mimetype: result.mime };
			}
		}

		if (encoding) {
			return { mimetype: 'text/plain', encoding };
		} else {
			// TODO@JOAO: read the setting OUTSIDE!
			return { mimetype: 'text/plain' };
		}
	}

	async apply(patch: string, reverse?: boolean): Promise<void> {
		const args = ['apply', patch];

		if (reverse) {
			args.push('-R');
		}

		try {
			await this.run(args);
		} catch (err) {
			if (/patch does not apply/.test(err.stderr)) {
				err.gitErrorCode = GitErrorCodes.PatchDoesNotApply;
			}

			throw err;
		}
	}

	async diff(cached = false): Promise<string> {
		const args = ['diff'];

		if (cached) {
			args.push('--cached');
		}

		const result = await this.run(args);
		return result.stdout;
	}

	diffWithHEAD(): Promise<Change[]>;
	diffWithHEAD(path: string): Promise<string>;
	diffWithHEAD(path?: string | undefined): Promise<string | Change[]>;
	async diffWithHEAD(path?: string | undefined): Promise<string | Change[]> {
		if (!path) {
			return await this.diffFiles(false);
		}

		const args = ['diff', '--', path];
		const result = await this.run(args);
		return result.stdout;
	}

	diffWith(ref: string): Promise<Change[]>;
	diffWith(ref: string, path: string): Promise<string>;
	diffWith(ref: string, path?: string | undefined): Promise<string | Change[]>;
	async diffWith(ref: string, path?: string): Promise<string | Change[]> {
		if (!path) {
			return await this.diffFiles(false, ref);
		}

		const args = ['diff', ref, '--', path];
		const result = await this.run(args);
		return result.stdout;
	}

	diffIndexWithHEAD(): Promise<Change[]>;
	diffIndexWithHEAD(path: string): Promise<string>;
	diffIndexWithHEAD(path?: string | undefined): Promise<string | Change[]>;
	async diffIndexWithHEAD(path?: string): Promise<string | Change[]> {
		if (!path) {
			return await this.diffFiles(true);
		}

		const args = ['diff', '--cached', '--', path];
		const result = await this.run(args);
		return result.stdout;
	}

	diffIndexWith(ref: string): Promise<Change[]>;
	diffIndexWith(ref: string, path: string): Promise<string>;
	diffIndexWith(ref: string, path?: string | undefined): Promise<string | Change[]>;
	async diffIndexWith(ref: string, path?: string): Promise<string | Change[]> {
		if (!path) {
			return await this.diffFiles(true, ref);
		}

		const args = ['diff', '--cached', ref, '--', path];
		const result = await this.run(args);
		return result.stdout;
	}

	async diffBlobs(object1: string, object2: string): Promise<string> {
		const args = ['diff', object1, object2];
		const result = await this.run(args);
		return result.stdout;
	}

	diffBetween(ref1: string, ref2: string): Promise<Change[]>;
	diffBetween(ref1: string, ref2: string, path: string): Promise<string>;
	diffBetween(ref1: string, ref2: string, path?: string | undefined): Promise<string | Change[]>;
	async diffBetween(ref1: string, ref2: string, path?: string): Promise<string | Change[]> {
		const range = `${ref1}...${ref2}`;
		if (!path) {
			return await this.diffFiles(false, range);
		}

		const args = ['diff', range, '--', path];
		const result = await this.run(args);

		return result.stdout.trim();
	}

	private async diffFiles(cached: boolean, ref?: string): Promise<Change[]> {
		const args = ['diff', '--name-status', '-z', '--diff-filter=ADMR'];
		if (cached) {
			args.push('--cached');
		}

		if (ref) {
			args.push(ref);
		}

		const gitResult = await this.run(args);
		if (gitResult.exitCode) {
			return [];
		}

		const entries = gitResult.stdout.split('\x00');
		let index = 0;
		const result: Change[] = [];

		entriesLoop:
		while (index < entries.length - 1) {
			const change = entries[index++];
			const resourcePath = entries[index++];
			if (!change || !resourcePath) {
				break;
			}

			const originalUri = URI.file(path.isAbsolute(resourcePath) ? resourcePath : path.join(this.repositoryRoot, resourcePath));
			let status: Status = Status.UNTRACKED;

			// Copy or Rename status comes with a number, e.g. 'R100'. We don't need the number, so we use only first character of the status.
			switch (change[0]) {
				case 'M':
					status = Status.MODIFIED;
					break;

				case 'A':
					status = Status.INDEX_ADDED;
					break;

				case 'D':
					status = Status.DELETED;
					break;

				// Rename contains two paths, the second one is what the file is renamed/copied to.
				case 'R':
					if (index >= entries.length) {
						break;
					}

					const newPath = entries[index++];
					if (!newPath) {
						break;
					}

					const uri = URI.file(path.isAbsolute(newPath) ? newPath : path.join(this.repositoryRoot, newPath));
					result.push({
						uri,
						renameUri: uri,
						originalUri,
						status: Status.INDEX_RENAMED
					});

					continue;

				default:
					// Unknown status
					break entriesLoop;
			}

			result.push({
				status,
				originalUri,
				uri: originalUri,
				renameUri: originalUri,
			});
		}

		return result;
	}

	async getMergeBase(ref1: string, ref2: string): Promise<string> {
		const args = ['merge-base', ref1, ref2];
		const result = await this.run(args);

		return result.stdout.trim();
	}

	async hashObject(data: string): Promise<string> {
		const args = ['hash-object', '-w', '--stdin'];
		const result = await this.run(args, { input: data });

		return result.stdout.trim();
	}

	async add(paths: string[], opts?: { update?: boolean }): Promise<void> {
		const args = ['add'];

		if (opts && opts.update) {
			args.push('-u');
		} else {
			args.push('-A');
		}

		args.push('--');

		if (paths && paths.length) {
			args.push.apply(args, paths);
		} else {
			args.push('.');
		}

		await this.run(args);
	}

	async rm(paths: string[]): Promise<void> {
		const args = ['rm', '--'];

		if (!paths || !paths.length) {
			return;
		}

		args.push(...paths);

		await this.run(args);
	}

	async stage(path: string, data: string): Promise<void> {
		const child = this.stream(['hash-object', '--stdin', '-w', '--path', path], { stdio: [null, null, null] });
		child.stdin.end(data, 'utf8');

		const { exitCode, stdout } = await exec(child);
		const hash = stdout.toString('utf8');

		if (exitCode) {
			throw new GitError({
				message: 'Could not hash object.',
				exitCode: exitCode
			});
		}

		let mode: string;
		let add: string = '';

		try {
			const details = await this.getObjectDetails('HEAD', path);
			mode = details.mode;
		} catch (err) {
			if (err.gitErrorCode !== GitErrorCodes.UnknownPath) {
				throw err;
			}

			mode = '100644';
			add = '--add';
		}

		await this.run(['update-index', add, '--cacheinfo', mode, hash, path]);
	}

	async checkout(treeish: string, paths: string[], opts: { track?: boolean } = Object.create(null)): Promise<void> {
		const args = ['checkout', '-q'];

		if (opts.track) {
			args.push('--track');
		}

		if (treeish) {
			args.push(treeish);
		}

		try {
			if (paths && paths.length > 0) {
				for (const chunk of splitInChunks(paths, MAX_CLI_LENGTH)) {
					await this.run([...args, '--', ...chunk]);
				}
			} else {
				await this.run(args);
			}
		} catch (err) {
			if (/Please,? commit your changes or stash them/.test(err.stderr || '')) {
				err.gitErrorCode = GitErrorCodes.DirtyWorkTree;
			}

			throw err;
		}
	}

	async commit(message: string, opts: CommitOptions = Object.create(null)): Promise<void> {
		const args = ['commit', '--quiet', '--allow-empty-message', '--file', '-'];

		if (opts.all) {
			args.push('--all');
		}

		if (opts.amend) {
			args.push('--amend');
		}

		if (opts.signoff) {
			args.push('--signoff');
		}

		if (opts.signCommit) {
			args.push('-S');
		}
		if (opts.empty) {
			args.push('--allow-empty');
		}

		try {
			await this.run(args, { input: message || '' });
		} catch (commitErr) {
			await this.handleCommitError(commitErr);
		}
	}

	async rebaseContinue(): Promise<void> {
		const args = ['rebase', '--continue'];

		try {
			await this.run(args);
		} catch (commitErr) {
			await this.handleCommitError(commitErr);
		}
	}

	private async handleCommitError(commitErr: any): Promise<void> {
		if (/not possible because you have unmerged files/.test(commitErr.stderr || '')) {
			commitErr.gitErrorCode = GitErrorCodes.UnmergedChanges;
			throw commitErr;
		}

		try {
			await this.run(['config', '--get-all', 'user.name']);
		} catch (err) {
			err.gitErrorCode = GitErrorCodes.NoUserNameConfigured;
			throw err;
		}

		try {
			await this.run(['config', '--get-all', 'user.email']);
		} catch (err) {
			err.gitErrorCode = GitErrorCodes.NoUserEmailConfigured;
			throw err;
		}

		throw commitErr;
	}

	async branch(name: string, checkout: boolean, ref?: string): Promise<void> {
		const args = checkout ? ['checkout', '-q', '-b', name, '--no-track'] : ['branch', '-q', name];

		if (ref) {
			args.push(ref);
		}

		await this.run(args);
	}

	async deleteBranch(name: string, force?: boolean): Promise<void> {
		const args = ['branch', force ? '-D' : '-d', name];
		await this.run(args);
	}

	async renameBranch(name: string): Promise<void> {
		const args = ['branch', '-m', name];
		await this.run(args);
	}

	async setBranchUpstream(name: string, upstream: string): Promise<void> {
		const args = ['branch', '--set-upstream-to', upstream, name];
		await this.run(args);
	}

	async deleteRef(ref: string): Promise<void> {
		const args = ['update-ref', '-d', ref];
		await this.run(args);
	}

	async merge(ref: string): Promise<void> {
		const args = ['merge', ref];

		try {
			await this.run(args);
		} catch (err) {
			if (/^CONFLICT /m.test(err.stdout || '')) {
				err.gitErrorCode = GitErrorCodes.Conflict;
			}

			throw err;
		}
	}

	async tag(name: string, message?: string): Promise<void> {
		let args = ['tag'];

		if (message) {
			args = [...args, '-a', name, '-m', message];
		} else {
			args = [...args, name];
		}

		await this.run(args);
	}

	async clean(paths: string[]): Promise<void> {
		const pathsByGroup = groupBy(paths, p => path.dirname(p));
		const groups = Object.keys(pathsByGroup).map(k => pathsByGroup[k]);

		const limiter = new Limiter(5);
		const promises: Promise<any>[] = [];

		for (const paths of groups) {
			for (const chunk of splitInChunks(paths, MAX_CLI_LENGTH)) {
				promises.push(limiter.queue(() => this.run(['clean', '-f', '-q', '--', ...chunk])));
			}
		}

		await Promise.all(promises);
	}

	async undo(): Promise<void> {
		await this.run(['clean', '-fd']);

		try {
			await this.run(['checkout', '--', '.']);
		} catch (err) {
			if (/did not match any file\(s\) known to git\./.test(err.stderr || '')) {
				return;
			}

			throw err;
		}
	}

	async reset(treeish: string, hard: boolean = false): Promise<void> {
		const args = ['reset', hard ? '--hard' : '--soft', treeish];
		await this.run(args);
	}

	async revert(treeish: string, paths: string[]): Promise<void> {
		const result = await this.run(['branch']);
		let args: string[];

		// In case there are no branches, we must use rm --cached
		if (!result.stdout) {
			args = ['rm', '--cached', '-r', '--'];
		} else {
			args = ['reset', '-q', treeish, '--'];
		}

		if (paths && paths.length) {
			args.push.apply(args, paths);
		} else {
			args.push('.');
		}

		try {
			await this.run(args);
		} catch (err) {
			// In case there are merge conflicts to be resolved, git reset will output
			// some "needs merge" data. We try to get around that.
			if (/([^:]+: needs merge\n)+/m.test(err.stdout || '')) {
				return;
			}

			throw err;
		}
	}

	async addRemote(name: string, url: string): Promise<void> {
		const args = ['remote', 'add', name, url];
		await this.run(args);
	}

	async removeRemote(name: string): Promise<void> {
		const args = ['remote', 'rm', name];
		await this.run(args);
	}

	async fetch(options: { remote?: string, ref?: string, all?: boolean, prune?: boolean, depth?: number } = {}): Promise<void> {
		const args = ['fetch'];

		if (options.remote) {
			args.push(options.remote);

			if (options.ref) {
				args.push(options.ref);
			}
		} else if (options.all) {
			args.push('--all');
		}

		if (options.prune) {
			args.push('--prune');
		}

		if (typeof options.depth === 'number') {
			args.push(`--depth=${options.depth}`);
		}

		try {
			await this.run(args);
		} catch (err) {
			if (/No remote repository specified\./.test(err.stderr || '')) {
				err.gitErrorCode = GitErrorCodes.NoRemoteRepositorySpecified;
			} else if (/Could not read from remote repository/.test(err.stderr || '')) {
				err.gitErrorCode = GitErrorCodes.RemoteConnectionError;
			}

			throw err;
		}
	}

	async pull(rebase?: boolean, remote?: string, branch?: string, options: PullOptions = {}): Promise<void> {
		const args = ['pull'];

		if (options.tags) {
			args.push('--tags');
		}

		if (options.unshallow) {
			args.push('--unshallow');
		}

		if (rebase) {
			args.push('-r');
		}

		if (remote && branch) {
			args.push(remote);
			args.push(branch);
		}

		try {
			await this.run(args, options);
		} catch (err) {
			if (/^CONFLICT \([^)]+\): \b/m.test(err.stdout || '')) {
				err.gitErrorCode = GitErrorCodes.Conflict;
			} else if (/Please tell me who you are\./.test(err.stderr || '')) {
				err.gitErrorCode = GitErrorCodes.NoUserNameConfigured;
			} else if (/Could not read from remote repository/.test(err.stderr || '')) {
				err.gitErrorCode = GitErrorCodes.RemoteConnectionError;
			} else if (/Pull is not possible because you have unmerged files|Cannot pull with rebase: You have unstaged changes|Your local changes to the following files would be overwritten|Please, commit your changes before you can merge/i.test(err.stderr)) {
				err.stderr = err.stderr.replace(/Cannot pull with rebase: You have unstaged changes/i, 'Cannot pull with rebase, you have unstaged changes');
				err.gitErrorCode = GitErrorCodes.DirtyWorkTree;
			} else if (/cannot lock ref|unable to update local ref/i.test(err.stderr || '')) {
				err.gitErrorCode = GitErrorCodes.CantLockRef;
			} else if (/cannot rebase onto multiple branches/i.test(err.stderr || '')) {
				err.gitErrorCode = GitErrorCodes.CantRebaseMultipleBranches;
			}

			throw err;
		}
	}

	async push(remote?: string, name?: string, setUpstream: boolean = false, tags = false, forcePushMode?: ForcePushMode): Promise<void> {
		const args = ['push'];

		if (forcePushMode === ForcePushMode.ForceWithLease) {
			args.push('--force-with-lease');
		} else if (forcePushMode === ForcePushMode.Force) {
			args.push('--force');
		}

		if (setUpstream) {
			args.push('-u');
		}

		if (tags) {
			args.push('--follow-tags');
		}

		if (remote) {
			args.push(remote);
		}

		if (name) {
			args.push(name);
		}

		try {
			await this.run(args);
		} catch (err) {
			if (/^error: failed to push some refs to\b/m.test(err.stderr || '')) {
				err.gitErrorCode = GitErrorCodes.PushRejected;
			} else if (/Could not read from remote repository/.test(err.stderr || '')) {
				err.gitErrorCode = GitErrorCodes.RemoteConnectionError;
			} else if (/^fatal: The current branch .* has no upstream branch/.test(err.stderr || '')) {
				err.gitErrorCode = GitErrorCodes.NoUpstreamBranch;
			}

			throw err;
		}
	}

	async blame(path: string): Promise<string> {
		try {
			const args = ['blame'];
			args.push(path);

			let result = await this.run(args);

			return result.stdout.trim();
		} catch (err) {
			if (/^fatal: no such path/.test(err.stderr || '')) {
				err.gitErrorCode = GitErrorCodes.NoPathFound;
			}

			throw err;
		}
	}

	async createStash(message?: string, includeUntracked?: boolean): Promise<void> {
		try {
			const args = ['stash', 'push'];

			if (includeUntracked) {
				args.push('-u');
			}

			if (message) {
				args.push('-m', message);
			}

			await this.run(args);
		} catch (err) {
			if (/No local changes to save/.test(err.stderr || '')) {
				err.gitErrorCode = GitErrorCodes.NoLocalChanges;
			}

			throw err;
		}
	}

	async popStash(index?: number): Promise<void> {
		const args = ['stash', 'pop'];
		await this.popOrApplyStash(args, index);
	}

	async applyStash(index?: number): Promise<void> {
		const args = ['stash', 'apply'];
		await this.popOrApplyStash(args, index);
	}

	private async popOrApplyStash(args: string[], index?: number): Promise<void> {
		try {
			if (typeof index === 'number') {
				args.push(`stash@{${index}}`);
			}

			await this.run(args);
		} catch (err) {
			if (/No stash found/.test(err.stderr || '')) {
				err.gitErrorCode = GitErrorCodes.NoStashFound;
			} else if (/error: Your local changes to the following files would be overwritten/.test(err.stderr || '')) {
				err.gitErrorCode = GitErrorCodes.LocalChangesOverwritten;
			} else if (/^CONFLICT/m.test(err.stdout || '')) {
				err.gitErrorCode = GitErrorCodes.StashConflict;
			}

			throw err;
		}
	}

	getStatus(limit = 5000): Promise<{ status: IFileStatus[]; didHitLimit: boolean; }> {
		return new Promise<{ status: IFileStatus[]; didHitLimit: boolean; }>((c, e) => {
			const parser = new GitStatusParser();
			const env = { GIT_OPTIONAL_LOCKS: '0' };
			const child = this.stream(['status', '-z', '-u'], { env });

			const onExit = (exitCode: number) => {
				if (exitCode !== 0) {
					const stderr = stderrData.join('');
					return e(new GitError({
						message: 'Failed to execute git',
						stderr,
						exitCode,
						gitErrorCode: getGitErrorCode(stderr),
						gitCommand: 'status'
					}));
				}

				c({ status: parser.status, didHitLimit: false });
			};

			const onStdoutData = (raw: string) => {
				parser.update(raw);

				if (parser.status.length > limit) {
					child.removeListener('exit', onExit);
					child.stdout.removeListener('data', onStdoutData);
					child.kill();

					c({ status: parser.status.slice(0, limit), didHitLimit: true });
				}
			};

			child.stdout.setEncoding('utf8');
			child.stdout.on('data', onStdoutData);

			const stderrData: string[] = [];
			child.stderr.setEncoding('utf8');
			child.stderr.on('data', raw => stderrData.push(raw as string));

			child.on('error', cpErrorHandler(e));
			child.on('exit', onExit);
		});
	}

	async getHEAD(): Promise<Ref> {
		try {
			const result = await this.run(['symbolic-ref', '--short', 'HEAD']);

			if (!result.stdout) {
				throw new Error('Not in a branch');
			}

			return { name: result.stdout.trim(), commit: undefined, type: RefType.Head };
		} catch (err) {
			const result = await this.run(['rev-parse', 'HEAD']);

			if (!result.stdout) {
				throw new Error('Error parsing HEAD');
			}

			return { name: undefined, commit: result.stdout.trim(), type: RefType.Head };
		}
	}

	async findTrackingBranches(upstreamBranch: string): Promise<Branch[]> {
		const result = await this.run(['for-each-ref', '--format', '%(refname:short)%00%(upstream:short)', 'refs/heads']);
		return result.stdout.trim().split('\n')
			.map(line => line.trim().split('\0'))
			.filter(([_, upstream]) => upstream === upstreamBranch)
			.map(([ref]) => ({ name: ref, type: RefType.Head } as Branch));
	}

	async getRefs(opts?: { sort?: 'alphabetically' | 'committerdate' }): Promise<Ref[]> {
		const args = ['for-each-ref', '--format', '%(refname) %(objectname)'];

		if (opts && opts.sort && opts.sort !== 'alphabetically') {
			args.push('--sort', `-${opts.sort}`);
		}

		const result = await this.run(args);

		const fn = (line: string): Ref | null => {
			let match: RegExpExecArray | null;

			if (match = /^refs\/heads\/([^ ]+) ([0-9a-f]{40})$/.exec(line)) {
				return { name: match[1], commit: match[2], type: RefType.Head };
			} else if (match = /^refs\/remotes\/([^/]+)\/([^ ]+) ([0-9a-f]{40})$/.exec(line)) {
				return { name: `${match[1]}/${match[2]}`, commit: match[3], type: RefType.RemoteHead, remote: match[1] };
			} else if (match = /^refs\/tags\/([^ ]+) ([0-9a-f]{40})$/.exec(line)) {
				return { name: match[1], commit: match[2], type: RefType.Tag };
			}

			return null;
		};

		return result.stdout.trim().split('\n')
			.filter(line => !!line)
			.map(fn)
			.filter(ref => !!ref) as Ref[];
	}

	async getStashes(): Promise<Stash[]> {
		const result = await this.run(['stash', 'list']);
		const regex = /^stash@{(\d+)}:(.+)$/;
		const rawStashes = result.stdout.trim().split('\n')
			.filter(b => !!b)
			.map(line => regex.exec(line) as RegExpExecArray)
			.filter(g => !!g)
			.map(([, index, description]: RegExpExecArray) => ({ index: parseInt(index), description }));

		return rawStashes;
	}

	async getRemotes(): Promise<Remote[]> {
		const result = await this.run(['remote', '--verbose']);
		const lines = result.stdout.trim().split('\n').filter(l => !!l);
		const remotes: MutableRemote[] = [];

		for (const line of lines) {
			const parts = line.split(/\s/);
			const [name, url, type] = parts;

			let remote = remotes.find(r => r.name === name);

			if (!remote) {
				remote = { name, isReadOnly: false };
				remotes.push(remote);
			}

			if (/fetch/i.test(type)) {
				remote.fetchUrl = url;
			} else if (/push/i.test(type)) {
				remote.pushUrl = url;
			} else {
				remote.fetchUrl = url;
				remote.pushUrl = url;
			}

			// https://github.com/Microsoft/vscode/issues/45271
			remote.isReadOnly = remote.pushUrl === undefined || remote.pushUrl === 'no_push';
		}

		return remotes;
	}

	async getBranch(name: string): Promise<Branch> {
		if (name === 'HEAD') {
			return this.getHEAD();
		}

		let result = await this.run(['rev-parse', name]);

		if (!result.stdout && /^@/.test(name)) {
			const symbolicFullNameResult = await this.run(['rev-parse', '--symbolic-full-name', name]);
			name = symbolicFullNameResult.stdout.trim();

			result = await this.run(['rev-parse', name]);
		}

		if (!result.stdout) {
			return Promise.reject<Branch>(new Error('No such branch'));
		}

		const commit = result.stdout.trim();

		try {
			const res2 = await this.run(['rev-parse', '--symbolic-full-name', name + '@{u}']);
			const fullUpstream = res2.stdout.trim();
			const match = /^refs\/remotes\/([^/]+)\/(.+)$/.exec(fullUpstream);

			if (!match) {
				throw new Error(`Could not parse upstream branch: ${fullUpstream}`);
			}

			const upstream = { remote: match[1], name: match[2] };
			const res3 = await this.run(['rev-list', '--left-right', name + '...' + fullUpstream]);

			let ahead = 0, behind = 0;
			let i = 0;

			while (i < res3.stdout.length) {
				switch (res3.stdout.charAt(i)) {
					case '<': ahead++; break;
					case '>': behind++; break;
					default: i++; break;
				}

				while (res3.stdout.charAt(i++) !== '\n') { /* no-op */ }
			}

			return { name, type: RefType.Head, commit, upstream, ahead, behind };
		} catch (err) {
			return { name, type: RefType.Head, commit };
		}
	}

	cleanupCommitEditMessage(message: string): string {
		//TODO: Support core.commentChar
		return message.replace(/^\s*#.*$\n?/gm, '').trim();
	}


	async getMergeMessage(): Promise<string | undefined> {
		const mergeMsgPath = path.join(this.repositoryRoot, '.git', 'MERGE_MSG');
		try {
			const raw = await readfile(mergeMsgPath, 'utf8');
			return raw.trim();
		}
		catch {
			return undefined;
		}

	}

	async getCommitTemplate(): Promise<string> {
		try {
			const result = await this.run(['config', '--get', 'commit.template']);

			if (!result.stdout) {
				return '';
			}

			// https://github.com/git/git/blob/3a0f269e7c82aa3a87323cb7ae04ac5f129f036b/path.c#L612
			const homedir = os.homedir();
			let templatePath = result.stdout.trim()
				.replace(/^~([^\/]*)\//, (_, user) => `${user ? path.join(path.dirname(homedir), user) : homedir}/`);

			if (!path.isAbsolute(templatePath)) {
				templatePath = path.join(this.repositoryRoot, templatePath);
			}

			const raw = await readfile(templatePath, 'utf8');
<<<<<<< HEAD
			return raw.replace(/^\s*#.*$\n?/gm, '');
=======
			return raw.trim();
>>>>>>> 23058bec

		} catch (err) {
			return '';
		}
	}

	async getCommit(ref: string): Promise<Commit> {
		const result = await this.run(['show', '-s', `--format=${COMMIT_FORMAT}`, ref]);
		return parseGitCommit(result.stdout) || Promise.reject<Commit>('bad commit format');
	}

	async updateSubmodules(paths: string[]): Promise<void> {
		const args = ['submodule', 'update', '--'];

		for (const chunk of splitInChunks(paths, MAX_CLI_LENGTH)) {
			await this.run([...args, ...chunk]);
		}
	}

	async getSubmodules(): Promise<Submodule[]> {
		const gitmodulesPath = path.join(this.root, '.gitmodules');

		try {
			const gitmodulesRaw = await readfile(gitmodulesPath, 'utf8');
			return parseGitmodules(gitmodulesRaw);
		} catch (err) {
			if (/ENOENT/.test(err.message)) {
				return [];
			}

			throw err;
		}
	}
}<|MERGE_RESOLUTION|>--- conflicted
+++ resolved
@@ -1756,6 +1756,7 @@
 
 	async getMergeMessage(): Promise<string | undefined> {
 		const mergeMsgPath = path.join(this.repositoryRoot, '.git', 'MERGE_MSG');
+
 		try {
 			const raw = await readfile(mergeMsgPath, 'utf8');
 			return raw.trim();
@@ -1763,7 +1764,6 @@
 		catch {
 			return undefined;
 		}
-
 	}
 
 	async getCommitTemplate(): Promise<string> {
@@ -1784,11 +1784,7 @@
 			}
 
 			const raw = await readfile(templatePath, 'utf8');
-<<<<<<< HEAD
-			return raw.replace(/^\s*#.*$\n?/gm, '');
-=======
 			return raw.trim();
->>>>>>> 23058bec
 
 		} catch (err) {
 			return '';

--- conflicted
+++ resolved
@@ -717,11 +717,7 @@
 
 	private openRecent(recentWorkspaces: (IWorkspaceIdentifier | ISingleFolderWorkspaceIdentifier)[], recentFiles: URI[]): void {
 
-<<<<<<< HEAD
-		function toPick(workspace: IWorkspaceIdentifier | ISingleFolderWorkspaceIdentifier | URI, separator: ISeparator, fileKind: FileKind, environmentService: IEnvironmentService, uriDisplayService: IUriDisplayService, action: IAction): IFilePickOpenEntry {
-=======
-		const toPick = (workspace: IWorkspaceIdentifier | ISingleFolderWorkspaceIdentifier | string, fileKind: FileKind, environmentService: IEnvironmentService, uriDisplayService: IUriDisplayService, buttons: IQuickInputButton[]) => {
->>>>>>> 67468c47
+		const toPick = (workspace: IWorkspaceIdentifier | ISingleFolderWorkspaceIdentifier | URI, fileKind: FileKind, environmentService: IEnvironmentService, uriDisplayService: IUriDisplayService, buttons: IQuickInputButton[]) => {
 			let resource: URI;
 			let label: string;
 			let description: string;
@@ -770,33 +766,6 @@
 			activeItem: [...workspacePicks, ...filePicks][autoFocusSecondEntry ? 1 : 0],
 			placeHolder: isMacintosh ? nls.localize('openRecentPlaceHolderMac', "Select to open (hold Cmd-key to open in new window)") : nls.localize('openRecentPlaceHolder', "Select to open (hold Ctrl-key to open in new window)"),
 			matchOnDescription: true,
-<<<<<<< HEAD
-			quickNavigateConfiguration: this.isQuickNavigate() ? { keybindings: this.keybindingService.lookupKeybindings(this.id) } : void 0
-		}).done(null, errors.onUnexpectedError);
-	}
-}
-
-class RemoveFromRecentlyOpened extends Action implements IPickOpenAction {
-
-	static readonly ID = 'workbench.action.removeFromRecentlyOpened';
-	static readonly LABEL = nls.localize('remove', "Remove from Recently Opened");
-
-	constructor(
-		private path: (IWorkspaceIdentifier | ISingleFolderWorkspaceIdentifier | URI),
-		@IWindowsService private windowsService: IWindowsService
-	) {
-		super(RemoveFromRecentlyOpened.ID, RemoveFromRecentlyOpened.LABEL);
-
-		this.class = 'action-remove-from-recently-opened';
-	}
-
-	run(item: IPickOpenItem): TPromise<boolean> {
-		return this.windowsService.removeFromRecentlyOpened([this.path]).then(() => {
-			item.remove();
-
-			return true;
-		});
-=======
 			onKeyMods: mods => keyMods = mods,
 			quickNavigate: this.isQuickNavigate() ? { keybindings: this.keybindingService.lookupKeybindings(this.id) } : void 0,
 			onDidTriggerItemButton: context => {
@@ -812,7 +781,6 @@
 				return null;
 			})
 			.done(null, errors.onUnexpectedError);
->>>>>>> 67468c47
 	}
 }
 
